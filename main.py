--- conflicted
+++ resolved
@@ -29,11 +29,7 @@
 AIRTABLE_BASE_ID = os.getenv("AIRTABLE_BASE_ID", "").strip()
 AIRTABLE_TABLE_NAME = os.getenv("AIRTABLE_TABLE_NAME", "Payments").strip()
 AUTH_URL = os.getenv("AUTH_URL", "").strip()
-<<<<<<< HEAD
 PUBLIC_KEY = os.getenv("PUBLIC_KEY", "").replace("\\n", "\n").strip()
-=======
-PUBLIC_KEY = os.getenv("PUBLIC_KEY", "").strip()
->>>>>>> a0a9d3c6
 
 if not all([
     MNT_ID,
@@ -264,15 +260,9 @@
         )
     try:
         payload = jwt.decode(token, PUBLIC_KEY, algorithms=["RS256"])
-<<<<<<< HEAD
-    except Exception:
-        return RedirectResponse(
-            url=f"{AUTH_URL}?redirect_uri={request.url}&error=Unauthorized",
-=======
     except Exception as e:
         return RedirectResponse(
             url=f"{AUTH_URL}?redirect_uri={request.url}&error={e!r}",
->>>>>>> a0a9d3c6
             status_code=302,
         )
 
